[project]
name = "moshi"
requires-python = ">= 3.10"
description = "Moshi is moshi"
dependencies = [
    "numpy >= 2.1.0, < 2.2",
    "safetensors >= 0.4.0, < 0.5",
    "huggingface-hub >= 0.24, < 0.25",
    "einops == 0.7",
    "sentencepiece == 0.2",
    "sounddevice == 0.5",
    "sphn >= 0.1.4",
    "torch >= 2.2.0, < 2.5",
    "aiohttp>=3.10.5, <3.11",
]
authors = [{name="Laurent Mazaré", email="laurent@kyutai.org"}]
maintainers = [{name="Laurent Mazaré", email="laurent@kyutai.org"}]
license = {text = "MIT"}
dynamic = ["version"]

[tool.setuptools.dynamic]
version = {attr = "moshi.__version__"}

[build-system]
requires = ["setuptools"]
build-backend = "setuptools.build_meta"

<<<<<<< HEAD
[tool.setuptools]
packages = ["moshi", "moshi.utils", "moshi.modules", "moshi.models", "moshi.quantization"]

[tool.setuptools.dynamic]
version = {attr = "moshi.__version__"}

=======
>>>>>>> 73d72494
[project.optional-dependencies]
dev = [
    "pyright",
    "flake8",
    "pre-commit",
]<|MERGE_RESOLUTION|>--- conflicted
+++ resolved
@@ -25,15 +25,9 @@
 requires = ["setuptools"]
 build-backend = "setuptools.build_meta"
 
-<<<<<<< HEAD
-[tool.setuptools]
-packages = ["moshi", "moshi.utils", "moshi.modules", "moshi.models", "moshi.quantization"]
-
 [tool.setuptools.dynamic]
 version = {attr = "moshi.__version__"}
 
-=======
->>>>>>> 73d72494
 [project.optional-dependencies]
 dev = [
     "pyright",
